import time
import json
<<<<<<< HEAD
import os
import math
=======
>>>>>>> 52b02b4e
from typing import Dict, List, Optional
from core.upbit_api import UpbitAPI
from core.order_manager import OrderManager
from ..data.market_data import MarketData
from ..strategies.one_min_strategy import OneMinStrategy
from ..utils.logger import TradingLogger

class TradingBot:
    def __init__(self, settings: Dict, access_key: str, secret_key: str):
        """
        트레이딩 봇 클래스
        Args:
            settings: 설정값 딕셔너리
            access_key: 업비트 API access key
            secret_key: 업비트 API secret key
        """
        self.settings = settings
        self.logger = TradingLogger("TradingBot")
        
        # 거래소 인스턴스 초기화
        self.exchange = UpbitAPI(access_key, secret_key)

        # 주문 관리자 초기화
        self.order_manager = OrderManager(self.exchange)

        # 데이터 관리자 초기화
        self.market_data = MarketData(self.exchange, settings)

        # 전략 초기화
        self.strategy = OneMinStrategy(settings, self.exchange)

<<<<<<< HEAD
        sell_config_path = os.path.join('config', 'sell_settings.json')
        with open(sell_config_path, 'r', encoding='utf-8') as f:
            self.sell_settings = json.load(f)
=======
        # 매수 설정 로드
        try:
            with open("config/buy_settings.json", "r", encoding="utf-8") as f:
                self.buy_settings = json.load(f)
        except Exception:
            self.buy_settings = {}
>>>>>>> 52b02b4e

        # 실행 상태
        self.is_running = False

    def _get_tick_size(self, price: float) -> float:
        if price < 10:
            return 0.01
        if price < 100:
            return 0.1
        if price < 1000:
            return 1
        if price < 10000:
            return 5
        if price < 100000:
            return 10
        if price < 500000:
            return 50
        if price < 1000000:
            return 100
        if price < 2000000:
            return 500
        return 1000
        
    def start(self) -> None:
        """트레이딩 봇 시작"""
        self.is_running = True
        self.logger.info("트레이딩 봇 시작")
        
        try:
            while self.is_running:
                self._execute_trading_cycle()
                time.sleep(1)  # 1초 대기
                
        except KeyboardInterrupt:
            self.logger.info("사용자에 의한 종료")
        except Exception as e:
            self.logger.error(f"예기치 않은 오류 발생: {str(e)}")
        finally:
            self.stop()
            
    def stop(self) -> None:
        """트레이딩 봇 종료"""
        self.is_running = False
        self.logger.info("트레이딩 봇 종료")
        
    def _execute_trading_cycle(self) -> None:
        """트레이딩 사이클 실행"""
        try:
            # 거래소 상태 확인
            if not self.market_data.is_market_active():
                return
                
            # 거래 가능 심볼 목록 조회
            tradable_symbols = self.market_data.get_tradable_symbols()
            if not tradable_symbols:
                return
                
            # 시장 데이터 업데이트
            self.market_data.update_market_data(tradable_symbols)

            # 기존 매도 주문 상태 확인
            self._update_sell_orders()

            # 새로운 매수 기회 탐색
            self._check_buy_signals(tradable_symbols)
            
        except Exception as e:
            self.logger.error(f"트레이딩 사이클 실행 실패: {str(e)}")
            
                
    def _check_buy_signals(self, symbols: List[str]) -> None:
        """새로운 매수 기회 탐색"""
        # 최대 보유 코인 수 확인
        if len(self.strategy.positions) >= self.settings['trading']['max_coins']:
            return
            
        # 매수 가능 금액 확인
        available_krw = self.exchange.get_balance("KRW")
        investment_amount = self.settings['trading']['investment_amount']
        
        if available_krw < investment_amount:
            return
            
        for symbol in symbols:
            try:
                # 이미 보유 중인 코인 제외
                if symbol in self.strategy.positions:
                    continue
                    
                # 시장 데이터 조회
                df_1m = self.market_data.get_data(symbol, "1m")
                df_15m = self.market_data.get_data(symbol, "15m")

                if df_1m is None or df_15m is None or df_1m.empty or df_15m.empty:
                    continue
                    
                # 매수 신호 확인
                if self.strategy.check_buy_signal(symbol, df_1m, df_15m):
                    success, order_info = self.order_manager.buy_with_settings(symbol, self.buy_settings)
                    if success and order_info:
                        executed_volume = float(order_info.get('executed_volume', 0))
                        if executed_volume:
                            avg_price = float(order_info['price']) / executed_volume
<<<<<<< HEAD

                            tick = self._get_tick_size(avg_price)
                            target = avg_price * (1 + self.sell_settings['TP_PCT'] / 100)
                            diff_ticks = math.ceil((target - avg_price) / tick)
                            if diff_ticks < self.sell_settings['MINIMUM_TICKS']:
                                diff_ticks = self.sell_settings['MINIMUM_TICKS']
                            sell_price = avg_price + diff_ticks * tick

                            sell_order = self.exchange.place_order(
                                market=symbol,
                                side='ask',
                                volume=executed_volume,
                                price=sell_price,
                                ord_type='limit'
                            )
                            if sell_order:
                                self.strategy.update_position(
                                    symbol,
                                    avg_price,
                                    executed_volume,
                                    sell_order['uuid'],
                                    sell_price,
                                )
                                self.logger.info(f"{symbol} 매수 및 매도 주문 설정 완료")
                            else:
                                self.logger.error(f"{symbol} 매도 주문 실패")
                            
                            # 최대 보유 코인 수 도달 시 종료
=======
                            self.strategy.update_position(symbol, avg_price, executed_volume)
                            self.logger.info(f"{symbol} 매수 완료")

>>>>>>> 52b02b4e
                            if len(self.strategy.positions) >= self.settings['trading']['max_coins']:
                                break

            except Exception as e:
                self.logger.error(f"{symbol} 매수 신호 확인 실패: {str(e)}")

    def _update_sell_orders(self) -> None:
        """선매도 주문 상태 확인 및 포지션 정리"""
        for symbol in list(self.strategy.positions.keys()):
            pos = self.strategy.positions[symbol]
            uuid = pos.get('sell_order_uuid')
            if not uuid:
                continue
            try:
                order = self.exchange.get_order_info(uuid)
                if order and order.get('state') == 'done':
                    self.strategy.remove_position(symbol)
                    self.logger.info(f"{symbol} 매도 완료")
            except Exception as e:
                self.logger.error(f"{symbol} 매도 주문 상태 확인 실패: {str(e)}")
                
    def get_trading_status(self) -> Dict:
        """
        현재 트레이딩 상태 조회
        Returns:
            상태 정보 딕셔너리
        """
        try:
            krw_balance = self.exchange.get_balance("KRW")
            total_value = krw_balance
            
            positions = []
            for symbol, position in self.strategy.positions.items():
                current_price = self.exchange.get_current_price(symbol)
                if current_price:
                    current_value = current_price * position['amount']
                    profit_loss = (current_price - position['entry_price']) / position['entry_price'] * 100
                    
                    positions.append({
                        'symbol': symbol,
                        'entry_price': position['entry_price'],
                        'current_price': current_price,
                        'amount': position['amount'],
                        'value': current_value,
                        'profit_loss': profit_loss
                    })
                    
                    total_value += current_value
                    
            return {
                'is_running': self.is_running,
                'krw_balance': krw_balance,
                'total_value': total_value,
                'position_count': len(self.strategy.positions),
                'positions': positions
            }
            
        except Exception as e:
            self.logger.error(f"트레이딩 상태 조회 실패: {str(e)}")
            return {
                'is_running': self.is_running,
                'error': str(e)
            } <|MERGE_RESOLUTION|>--- conflicted
+++ resolved
@@ -1,10 +1,7 @@
 import time
 import json
-<<<<<<< HEAD
 import os
 import math
-=======
->>>>>>> 52b02b4e
 from typing import Dict, List, Optional
 from core.upbit_api import UpbitAPI
 from core.order_manager import OrderManager
@@ -36,18 +33,9 @@
         # 전략 초기화
         self.strategy = OneMinStrategy(settings, self.exchange)
 
-<<<<<<< HEAD
         sell_config_path = os.path.join('config', 'sell_settings.json')
         with open(sell_config_path, 'r', encoding='utf-8') as f:
             self.sell_settings = json.load(f)
-=======
-        # 매수 설정 로드
-        try:
-            with open("config/buy_settings.json", "r", encoding="utf-8") as f:
-                self.buy_settings = json.load(f)
-        except Exception:
-            self.buy_settings = {}
->>>>>>> 52b02b4e
 
         # 실행 상태
         self.is_running = False
@@ -151,7 +139,6 @@
                         executed_volume = float(order_info.get('executed_volume', 0))
                         if executed_volume:
                             avg_price = float(order_info['price']) / executed_volume
-<<<<<<< HEAD
 
                             tick = self._get_tick_size(avg_price)
                             target = avg_price * (1 + self.sell_settings['TP_PCT'] / 100)
@@ -180,11 +167,6 @@
                                 self.logger.error(f"{symbol} 매도 주문 실패")
                             
                             # 최대 보유 코인 수 도달 시 종료
-=======
-                            self.strategy.update_position(symbol, avg_price, executed_volume)
-                            self.logger.info(f"{symbol} 매수 완료")
-
->>>>>>> 52b02b4e
                             if len(self.strategy.positions) >= self.settings['trading']['max_coins']:
                                 break
 
