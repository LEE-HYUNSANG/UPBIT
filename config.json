--- conflicted
+++ resolved
@@ -172,14 +172,11 @@
     "stop_loss_enabled": true,
     "stop_loss": 2.5,
     "take_profit": 5,
-<<<<<<< HEAD
     "take_profit_enabled": true,
     "min_price": 700,
     "max_price": 26666,
     "min_volume_24h": 1400000000,
     "min_volume_1h": 0,
     "min_tick_ratio": 0.035
-=======
     "take_profit_enabled": true
->>>>>>> 4fa0861c
 }