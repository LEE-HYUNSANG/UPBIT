--- conflicted
+++ resolved
@@ -7,11 +7,7 @@
 from core.telegram_notifier import TelegramNotifier
 import logging
 import asyncio
-<<<<<<< HEAD
 from extensions import socketio
-=======
-from flask import current_app
->>>>>>> 75e9b915
 from config.default_settings import DEFAULT_SETTINGS  # 기본 설정 불러오기
 
 # 설정 파일 경로
