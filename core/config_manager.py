"""
설정 관리자 모듈

이 모듈은 웹 인터페이스와 백엔드 코어 로직 간의 설정 동기화를 담당합니다.
웹 인터페이스에서 변경된 설정을 실시간으로 백엔드에 반영하고,
백엔드의 설정 변경 사항을 웹 인터페이스에 동기화합니다.

주요 기능:
1. 설정 동기화:
   - 웹 인터페이스 ↔ 백엔드 양방향 동기화
   - 실시간 설정 변경 반영
   - 안전한 동기화 메커니즘

2. 설정 검증:
   - 웹 인터페이스 입력값 검증
   - 설정값 간의 의존성 검사
   - 백엔드 설정과의 일관성 유지

3. 오류 처리:
   - 동기화 실패 시 롤백
   - 검증 실패 시 상세 오류 메시지
   - 네트워크 문제 대응

4. 영구 저장소:
   - 설정 파일 기반 저장
   - 임시 파일을 통한 안전한 저장
   - 설정 히스토리 관리

의존성:
- core.config: 백엔드 설정 관리
- json: 설정 직렬화/역직렬화
- pathlib: 파일 경로 처리
"""

import json
from pathlib import Path
from typing import Dict, Any

# config 모듈을 backend_config 이름으로 임포트하여 가독성을 높인다.
from . import config as backend_config
from config.order_defaults import DEFAULT_BUY_SETTINGS, DEFAULT_SELL_SETTINGS

class ConfigManager:
    """
    설정 관리자 클래스
    
    웹 인터페이스와 백엔드 간의 설정 동기화를 관리하는 클래스입니다.
    설정의 일관성과 안전한 동기화를 보장하며, 다음과 같은 기능을 제공합니다:
    
    1. 설정 동기화:
       - 웹 인터페이스의 설정 변경을 백엔드에 실시간 반영
       - 백엔드 설정 변경 사항을 웹 인터페이스에 전파
       - 동기화 실패 시 자동 롤백
    
    2. 설정 검증:
       - 웹 인터페이스 입력값의 유효성 검사
       - 설정값 간의 논리적 의존성 검사
       - 백엔드 설정과의 일관성 검증
    
    3. 영구 저장소 관리:
       - JSON 파일 기반의 설정 저장
       - 임시 파일을 통한 안전한 저장 메커니즘
       - 설정 변경 이력 관리
    
    4. 오류 처리:
       - 동기화 실패 시 자동 복구
       - 상세한 오류 메시지 제공
       - 네트워크 문제 대응
    """
    
    def __init__(self):
        """ConfigManager 초기화"""
        # 프로젝트 루트의 config.json 경로 설정
        self.config_file = Path(__file__).parent.parent / 'config.json'

        # Config 모듈의 기본 설정을 그대로 사용해 두 클래스 간 일관성을 유지한다.
        self.default_config = backend_config.Config.DEFAULT_CONFIG.copy()

        # 설정 파일 로드 (없으면 기본값 사용)
        self.load_config()
    
    def load_config(self):
        """설정 파일 로드"""
        try:
            if self.config_file.exists():
                with open(self.config_file, 'r', encoding='utf-8') as f:
                    loaded_config = json.load(f)
                    # 기본값에 로드된 설정 업데이트 (중첩 구조만 사용)
                    self.config = self.default_config.copy()
                    self._deep_update(self.config, self._extract_nested_config(loaded_config))

                    # 평면 구조 값도 함께 반영
                    for key in [
                        "investment_amount", "max_coins", "rsi_enabled",
                        "rsi_period", "rsi_buy_enabled", "rsi_buy_threshold",
                        "rsi_sell_enabled", "rsi_sell_threshold", "trading_enabled",
                        "stop_loss_enabled", "stop_loss", "bollinger_enabled"
                    ]:
                        if key in loaded_config:
                            self.config[key] = loaded_config[key]
            else:
                self.config = self.default_config.copy()
                self.save_config()
        except Exception as e:
            print(f"설정 파일 로드 실패: {e}")
            self.config = self.default_config.copy()
    
    def _extract_nested_config(self, config):
        """평면 구조의 설정을 필요한 부분만 중첩 구조로 변환"""
        nested = {}

        # trading 섹션 처리
        if any(k in config for k in [
            "trading", "trading_enabled", "investment_amount", "max_coins",
            "min_price", "max_price", "min_volume_24h", "min_volume_1h",
            "min_tick_ratio"]):
            trading = config.get("trading", {}).copy()
            if "trading_enabled" in config:
                trading["enabled"] = config["trading_enabled"]
            if "investment_amount" in config:
                trading["investment_amount"] = config["investment_amount"]
            if "max_coins" in config:
                trading["max_coins"] = config["max_coins"]

            coin = trading.get("coin_selection", {}).copy()
            if "min_price" in config:
                coin["min_price"] = config["min_price"]
            if "max_price" in config:
                coin["max_price"] = config["max_price"]
            if "min_volume_24h" in config:
                coin["min_volume_24h"] = config["min_volume_24h"]
            if "min_volume_1h" in config:
                coin["min_volume_1h"] = config["min_volume_1h"]
            if "min_tick_ratio" in config:
                coin["min_tick_ratio"] = config["min_tick_ratio"]
            if coin:
                trading["coin_selection"] = coin
            nested["trading"] = trading

        # 기타 중첩 섹션은 그대로 복사
        for key in ["notifications", "auto_settings", "version", "buy_score"]:
            if key in config:
                nested[key] = config[key]

        return nested
    
    def _deep_update(self, d, u):
        """중첩된 딕셔너리 업데이트"""
        for k, v in u.items():
            if isinstance(v, dict) and k in d and isinstance(d[k], dict):
                self._deep_update(d[k], v)
            else:
                d[k] = v
        return d
    
    def save_config(self):
        """
        설정 저장 및 동기화
        
        1. 설정 파일 저장:
           - 임시 파일에 저장
           - 저장 성공 시 원본 파일 대체
           - 실패 시 원본 유지
        
        2. 백엔드 동기화:
           - config.py의 설정값 업데이트
           - 동기화 실패 시 롤백
        
        3. 오류 처리:
           - 파일 시스템 오류
           - 동기화 실패
           - 권한 문제
        """
        try:
            # 임시 파일에 먼저 저장
            temp_file = self.config_file.with_suffix('.tmp')
            with open(temp_file, 'w', encoding='utf-8') as f:
                json.dump(self.config, f, indent=4, ensure_ascii=False)
            
            # 성공적으로 저장되면 원본 파일 교체
            temp_file.replace(self.config_file)
            
            # config.py의 설정값 업데이트
            backend_config.config_instance.update_config(self.config)
            
        except Exception as e:
            print(f"설정 파일 저장 실패: {e}")
    
    def get_config(self) -> Dict[str, Any]:
        """
        현재 설정 반환

        현재 메모리에 로드된 설정의 복사본을 반환합니다.
        직접 수정을 방지하기 위해 깊은 복사본을 반환합니다.

        Returns:
            Dict[str, Any]: 현재 설정값의 복사본
        """
        cfg = self.config.copy()

        # 중첩 구조에서 자주 사용하는 항목을 평면 키로 노출한다.
        if "trading" in cfg:
            trading = cfg["trading"]
            cfg["trading_enabled"] = trading.get("enabled")
            cfg["investment_amount"] = trading.get("investment_amount")
            cfg["max_coins"] = trading.get("max_coins")

            coin = trading.get("coin_selection", {})
            cfg["min_price"] = coin.get("min_price")
            cfg["max_price"] = coin.get("max_price")
            cfg["min_volume_24h"] = coin.get("min_volume_24h")
            cfg["min_volume_1h"] = coin.get("min_volume_1h")
            cfg["min_tick_ratio"] = coin.get("min_tick_ratio")



        return cfg
    
    def update_config(self, new_config: Dict[str, Any]):
        """
        설정 업데이트 및 저장
        
        1. 설정 검증:
           - 새로운 설정값 유효성 검사
           - 설정값 간의 의존성 검사
        
        2. 설정 업데이트:
           - 기존 설정에 새로운 설정 병합
           - 백엔드 설정 동기화
        
        3. 설정 저장:
           - 임시 파일에 저장
           - 성공 시 원본 파일 대체
        
        Args:
            new_config: Dict[str, Any] - 새로운 설정값
            
        Raises:
            ValueError: 유효하지 않은 설정값
            IOError: 파일 저장 실패
        """
        try:
            # 입력 값 기반 기본 검증
            if (
                new_config.get('stop_loss_enabled')
                and new_config.get('take_profit_enabled')
                and new_config.get('stop_loss') is not None
                and new_config.get('take_profit') is not None
            ):
                if new_config['stop_loss'] >= new_config['take_profit']:
                    raise ValueError("손절가가 익절가보다 크거나 같습니다.")

            # RSI 비활성화 시 관련 설정 강제 비활성화
            if new_config.get('rsi_enabled') is False:
                new_config['rsi_buy_enabled'] = False
                new_config['rsi_sell_enabled'] = False

            # 평면 구조로 전달될 수 있는 설정을 중첩 구조로 변환
            nested_config = self._extract_nested_config(new_config)

            # 손절/익절 값 검증 (입력값 기준)
            if (
                'stop_loss' in new_config and 'take_profit' in new_config and
                new_config.get('stop_loss_enabled', True) and
                new_config.get('take_profit_enabled', True)
            ):
                if new_config['stop_loss'] > new_config['take_profit']:
                    raise ValueError("손절 임계값은 익절 임계값보다 작아야 합니다.")

            # 기존 설정과 병합하여 완전한 구성 생성
            def deep_merge(src, updates):
                for k, v in updates.items():
                    if isinstance(v, dict) and isinstance(src.get(k), dict):
                        src[k] = deep_merge(src.get(k, {}), v)
                    else:
                        src[k] = v
                return src

            merged = deep_merge(json.loads(json.dumps(self.config)), nested_config)

            # RSI 비활성화 시 관련 매수/매도 설정도 비활성화
            if merged.get('rsi_enabled') is False:
                merged['rsi_buy_enabled'] = False
                merged['rsi_sell_enabled'] = False

            # 평면 구조 값도 병합하여 검증에 사용
            for k, v in new_config.items():
                if not isinstance(v, dict):
                    merged[k] = v

            # 설정 검증
            self._validate_config(merged)

            # 병합된 설정으로 갱신
            self.config = merged

            # 평면 구조 값도 저장한다
            for k, v in new_config.items():
                if not isinstance(v, dict):
                    self.config[k] = v
            
            # 설정 파일 저장
            temp_file = self.config_file.with_suffix('.tmp')
            with open(temp_file, 'w', encoding='utf-8') as f:
                json.dump(self.config, f, indent=4, ensure_ascii=False)
            
            # 성공적으로 저장되면 원본 파일 교체
            temp_file.replace(self.config_file)
            
            # 백엔드 설정 동기화
            backend_config.config_instance.update_config(self.config)
            
            print("설정이 성공적으로 저장되었습니다.")
            
        except Exception as e:
            print(f"설정 업데이트 실패: {e}")
            raise ValueError(f"설정 업데이트 실패: {e}")
            
    def _validate_config(self, cfg: Dict[str, Any]):
        """
        설정값 유효성 검사
        
        Args:
            cfg: Dict[str, Any] - 검사할 설정값
            
        Raises:
            ValueError: 유효하지 않은 설정값
        """
        # 거래 설정 검증
        if 'trading' in cfg:
            trading = cfg['trading']
            if 'coin_selection' in trading:
                coin_selection = trading['coin_selection']
                if 'min_price' in coin_selection and coin_selection['min_price'] < 0:
                    raise ValueError("최소 코인 가격은 0 이상이어야 합니다.")
                if 'max_price' in coin_selection and coin_selection['max_price'] <= 0:
                    raise ValueError("최대 코인 가격은 0보다 커야 합니다.")
                if ('min_price' in coin_selection and 'max_price' in coin_selection and
                    coin_selection['min_price'] >= coin_selection['max_price']):
                    raise ValueError("최대 코인 가격은 최소 코인 가격보다 커야 합니다.")
                if 'min_volume_24h' in coin_selection and coin_selection['min_volume_24h'] < 0:
                    raise ValueError("24시간 거래대금은 0 이상이어야 합니다.")
                if 'min_volume_1h' in coin_selection and coin_selection['min_volume_1h'] < 0:
                    raise ValueError("1시간 거래대금은 0 이상이어야 합니다.")
                if 'min_tick_ratio' in coin_selection and coin_selection['min_tick_ratio'] < 0:
                    raise ValueError("호가 틱당 가격 변동률은 0 이상이어야 합니다.")
            
            if 'investment_amount' in trading and trading['investment_amount'] <= 0:
                raise ValueError("투자 금액은 0보다 커야 합니다.")
            if 'max_coins' in trading and trading['max_coins'] <= 0:
                raise ValueError("최대 보유 코인 수는 0보다 커야 합니다.")
<<<<<<< HEAD

        # RSI 기간 검증
        if 'rsi_period' in cfg and cfg['rsi_period'] <= 0:
            raise ValueError("RSI 기간은 1 이상이어야 합니다.")
=======
>>>>>>> 1b95fe8c
<|MERGE_RESOLUTION|>--- conflicted
+++ resolved
@@ -348,11 +348,4 @@
             if 'investment_amount' in trading and trading['investment_amount'] <= 0:
                 raise ValueError("투자 금액은 0보다 커야 합니다.")
             if 'max_coins' in trading and trading['max_coins'] <= 0:
-                raise ValueError("최대 보유 코인 수는 0보다 커야 합니다.")
-<<<<<<< HEAD
-
-        # RSI 기간 검증
-        if 'rsi_period' in cfg and cfg['rsi_period'] <= 0:
-            raise ValueError("RSI 기간은 1 이상이어야 합니다.")
-=======
->>>>>>> 1b95fe8c
+                raise ValueError("최대 보유 코인 수는 0보다 커야 합니다.")