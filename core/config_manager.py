--- conflicted
+++ resolved
@@ -425,36 +425,9 @@
             if 'max_coins' in trading and trading['max_coins'] <= 0:
                 raise ValueError("최대 보유 코인 수는 0보다 커야 합니다.")
 
-<<<<<<< HEAD
         # RSI 설정 검증
         if 'signals' in config:
             signals = config['signals']
             rsi_common = signals.get('common_conditions', {}).get('rsi', {})
             if 'period' in rsi_common and rsi_common['period'] <= 0:
-                raise ValueError("RSI 기간은 0보다 커야 합니다.")
-
-
-=======
-        if 'signals' in config:
-            signals = config['signals']
-            common = signals.get('common_conditions', {})
-            rsi = common.get('rsi', {})
-            if rsi.get('enabled', False):
-                period = rsi.get('period', 0)
-                if not isinstance(period, (int, float)) or not (0 < period <= 100):
-                    raise ValueError("RSI 기간은 1에서 100 사이여야 합니다.")
-
-            sell = signals.get('sell_conditions', {})
-            stop_loss = sell.get('stop_loss', {})
-            take_profit = sell.get('take_profit', {})
-            if (
-                stop_loss.get('enabled', False)
-                and take_profit.get('enabled', False)
-                and 'threshold' in stop_loss
-                and 'threshold' in take_profit
-            ):
-                sl_val = abs(float(stop_loss['threshold']))
-                tp_val = float(take_profit['threshold'])
-                if sl_val >= tp_val:
-                    raise ValueError("손절 임계값은 익절 임계값보다 작아야 합니다.")
->>>>>>> 5e734afb
+                raise ValueError("RSI 기간은 0보다 커야 합니다.")