--- conflicted
+++ resolved
@@ -35,12 +35,8 @@
 import json
 from pathlib import Path
 from typing import Dict, Any
-<<<<<<< HEAD
 from . import config
 from .config import ConfigError
-=======
-from . import config as backend_config
->>>>>>> ec154f96
 from config.default_settings import DEFAULT_BUY_SETTINGS, DEFAULT_SELL_SETTINGS
 
 class ConfigManager:
@@ -396,7 +392,6 @@
         Raises:
             ValueError: 유효하지 않은 설정값
         """
-<<<<<<< HEAD
         # 기본적인 값 범위만 간단히 검증한다.
         trading = cfg.get('trading', {})
         if trading.get('investment_amount', 1) <= 0:
@@ -429,50 +424,4 @@
         tp = sell_section.get('take_profit', {}).get('threshold', cfg.get('take_profit'))
         sl_val = abs(sl) if sl is not None else None
         if sl_enabled and tp_enabled and sl_val is not None and tp is not None and sl >= 0 and sl_val >= tp:
-            raise ValueError("손절가가 익절가보다 크거나 같습니다.")
-=======
-        # 거래 설정 검증
-        if 'trading' in config:
-            trading = config['trading']
-            if 'coin_selection' in trading:
-                coin_selection = trading['coin_selection']
-                if 'min_price' in coin_selection and coin_selection['min_price'] < 0:
-                    raise ValueError("최소 코인 가격은 0 이상이어야 합니다.")
-                if 'max_price' in coin_selection and coin_selection['max_price'] <= 0:
-                    raise ValueError("최대 코인 가격은 0보다 커야 합니다.")
-                if ('min_price' in coin_selection and 'max_price' in coin_selection and
-                    coin_selection['min_price'] >= coin_selection['max_price']):
-                    raise ValueError("최대 코인 가격은 최소 코인 가격보다 커야 합니다.")
-                if 'min_volume_24h' in coin_selection and coin_selection['min_volume_24h'] < 0:
-                    raise ValueError("24시간 거래대금은 0 이상이어야 합니다.")
-                if 'min_volume_1h' in coin_selection and coin_selection['min_volume_1h'] < 0:
-                    raise ValueError("1시간 거래대금은 0 이상이어야 합니다.")
-                if 'min_tick_ratio' in coin_selection and coin_selection['min_tick_ratio'] < 0:
-                    raise ValueError("호가 틱당 가격 변동률은 0 이상이어야 합니다.")
-            
-            if 'investment_amount' in trading and trading['investment_amount'] <= 0:
-                raise ValueError("투자 금액은 0보다 커야 합니다.")
-            if 'max_coins' in trading and trading['max_coins'] <= 0:
-                raise ValueError("최대 보유 코인 수는 0보다 커야 합니다.")
-
-        # RSI/손절 익절 등 추가 검증은 Config 모듈 로직 활용
-        rsi_section = (
-            config.get('signals', {})
-            .get('common_conditions', {})
-            .get('rsi', {})
-        )
-        rsi_enabled = rsi_section.get('enabled')
-        rsi_period = rsi_section.get('period')
-        if rsi_enabled and (rsi_period is None or rsi_period <= 0):
-            raise ValueError("RSI 기간은 1 이상이어야 합니다.")
-
-        if (
-            config.get('stop_loss_enabled')
-            and config.get('take_profit_enabled')
-            and config.get('stop_loss') is not None
-            and config.get('take_profit') is not None
-        ):
-            if abs(config['stop_loss']) >= config['take_profit']:
-                raise ValueError("손절가가 익절가보다 크거나 같습니다.")
-
->>>>>>> ec154f96
+            raise ValueError("손절가가 익절가보다 크거나 같습니다.")