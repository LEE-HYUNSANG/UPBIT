--- conflicted
+++ resolved
@@ -863,18 +863,12 @@
                     score, formula = self.calculate_buy_score(market_code, df_1m)
 
                     cmp = '>' if score >= threshold else '<'
-<<<<<<< HEAD
                     msg = (
                         f"[{market_code}] buy_score = {score:.2f} ( {cmp} score_threshold = {threshold} | {formula} )"
                     )
                     if score >= threshold:
                         msg += " score_threshold를 넘었다"
                     logger.info(msg)
-=======
-                    logger.info(
-                        f"[{market_code}] buy_score = {score:.2f} ( {cmp} score_threshold = {threshold} | {formula} )"
-                    )
->>>>>>> c3ae221b
 
                     coin_data = {
                         'market': market_code,
